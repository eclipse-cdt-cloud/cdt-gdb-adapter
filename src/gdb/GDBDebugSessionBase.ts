--- conflicted
+++ resolved
@@ -2329,7 +2329,6 @@
         }
     }
 
-<<<<<<< HEAD
     private async loopOnSymbolsInSymbolGroup(
         symbolGroup: mi.MISymbolInfoVarsDebug
     ): Promise<void> {
@@ -2399,7 +2398,8 @@
             await this.loopOnSymbolsInSymbolGroup(symbolgroup);
         }
         return;
-=======
+    }
+
     protected handleGDBResult(notifyClass: string, notifyData: any) {
         // Look out for successful resume commands
         const originalCommand = notifyData['cdt-command'];
@@ -2478,7 +2478,7 @@
                 // Do nothing
                 break;
         }
->>>>>>> 24fe0df2
+
     }
 
     protected async handleVariableRequestFrame(
